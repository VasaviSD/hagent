#!/usr/bin/env python3
# See LICENSE for details

import os
from unittest.mock import patch, MagicMock
from hagent.core.llm_wrap import LLM_wrap
from hagent.core.llm_template import LLM_template


def test_llm_wrap_caching():
    templ_file = os.path.join(os.path.dirname(os.path.abspath(__file__)), 'llm_wrap_caching.yaml')
    conf_file = os.path.join(os.path.dirname(os.path.abspath(__file__)), 'llm_wrap_conf1.yaml')

    templ = LLM_template(templ_file)

    lw = LLM_wrap(
        name='test_caching', log_file='test_llm_wrap_caching.log', conf_file=conf_file, init_template=templ, chat_template=templ
    )

    jokes1 = lw.inference({}, n=1)
    jokes2 = lw.inference({}, n=1)

    # Since caching is enabled, both jokes should match
    assert jokes1 == jokes2

def test_llm_wrap_n():
    conf_file = "nonexistent.yaml"
    templ = MagicMock(spec=LLM_template)
    templ.format.return_value = [{"role": "user", "content": "mocked prompt"}]

    lw = LLM_wrap(
        name="test_n",
        log_file="mocked_log_file.log",
        conf_file=conf_file,
        init_template=templ,
        chat_template=templ,
    )

    with patch("litellm.completion", return_value={
        "choices": [{"message": {"content": "response"}}] * 5,
        "cost": 0.1,
        "tokens": 50,
    }):
        res = lw.inference({}, n=5)
        assert len(res) == 5, f"Expected 5 results, got {len(res)}"
        assert all(r == "response" for r in res), "All responses should match 'response'"

def test_llm_wrap_n_diff():
    conf_file = os.path.join(os.path.dirname(os.path.abspath(__file__)), 'llm_wrap_conf1.yaml')

    templ = LLM_template([{'role': 'system', 'content': "just provide a numeric answer"}, {'role': "user", 'content':"Give me a random number between 1 and 3000000"}])

    lw = LLM_wrap(
        name='test_caching', log_file='test_llm_wrap_caching.log', conf_file=conf_file, init_template=templ, chat_template=templ
    )

    res = lw.inference({}, n=3)
    assert len(res) == 3

    assert res[0] != res[1]
    assert res[0] != res[2]

def test_llm_wrap_empty_config():
    lw = LLM_wrap(
        name='test_empty_config',
        log_file='test_empty_config.log',
        conf_file='nonexistent.yaml',
        init_template=MagicMock(spec=LLM_template),
        chat_template=MagicMock(spec=LLM_template)
    )

    assert lw.llm_args == {}
    assert "conf_file:nonexistent.yaml must specify llm \"model\"" in lw.last_error



def test_llm_wrap_template_format_error():
    mock_template = MagicMock(spec=LLM_template)
    mock_template.format.side_effect = Exception("Formatting error")

    lw = LLM_wrap(
        name='test_template_format_error',
        log_file='test_template_format_error.log',
        conf_file='nonexistent.yaml',
        init_template=mock_template,
        chat_template=mock_template
    )

    result = lw.inference({}, n=1)
    assert result == [], "Expected empty result when template formatting fails"
    assert "template formatting error" in lw.last_error

if __name__ == '__main__':  # pragma: no cover
    test_llm_wrap_caching()
    test_llm_wrap_n()
<<<<<<< HEAD
=======
    test_llm_wrap_n_diff()
>>>>>>> f8d8212b
    test_llm_wrap_empty_config()
    test_llm_wrap_template_format_error()<|MERGE_RESOLUTION|>--- conflicted
+++ resolved
@@ -93,9 +93,6 @@
 if __name__ == '__main__':  # pragma: no cover
     test_llm_wrap_caching()
     test_llm_wrap_n()
-<<<<<<< HEAD
-=======
     test_llm_wrap_n_diff()
->>>>>>> f8d8212b
     test_llm_wrap_empty_config()
     test_llm_wrap_template_format_error()